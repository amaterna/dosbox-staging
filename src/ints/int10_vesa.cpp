--- conflicted
+++ resolved
@@ -147,21 +147,12 @@
 	VideoModeBlock * mblock=&ModeList_VGA[i];
 	switch (mblock->type) {
 	case M_LIN4:
-<<<<<<< HEAD
-		pageSize = mblock->sheight * mblock->swidth/2;
+		pageSize = mblock->sheight * mblock->swidth/8;
 		minfo.BytesPerScanLine = host_to_le16(mblock->swidth / 8);
 		minfo.NumberOfPlanes = 0x4;
 		minfo.BitsPerPixel = 4u;
 		minfo.MemoryModel = 3u; // ega planar mode
 		modeAttributes = 0x1b; // Color, graphics, no linear buffer
-=======
-		pageSize = mblock->sheight * mblock->swidth/8;
-		var_write(&minfo.BytesPerScanLine,mblock->swidth/8);
-		var_write(&minfo.NumberOfPlanes,0x4);
-		var_write(&minfo.BitsPerPixel,4);
-		var_write(&minfo.MemoryModel,3);	//ega planar mode
-		modeAttributes = 0x1b;	// Color, graphics, no linear buffer
->>>>>>> f5527933
 		break;
 	case M_LIN8:
 		pageSize = mblock->sheight * mblock->swidth;
